[package]
name        = "quickmd"
version     = "0.3.1"
authors     = ["Andrew Radev <andrew.radev@protonmail.com>"]
edition     = "2018"
license     = "MIT OR Apache-2.0"
description = "Quickly preview a markdown file"
readme      = "README.md"
keywords    = ["markdown", "gtk"]
exclude     = ["tests/**", "_project.vim"]
repository  = "https://github.com/AndrewRadev/quickmd"

[badges]
maintenance = { status = "actively-developed" }

[dependencies]
anyhow         = "1.0.26"
<<<<<<< HEAD
directories    = "2.0.2"
env_logger     = "0.7.1"
gdk            = "0.10"
gio            = "0.6"
glib           = "0.7"
gtk            = { version = "0.6.0", features = ["v3_16"] }
=======
dirs           = "3.0.1"
env_logger     = { version = "0.8.2", default-features = false }
gdk            = "0.13.2"
gio            = "0.9.1"
glib           = "0.10.3"
gtk            = { version = "0.9.0", features = ["v3_16"] }
>>>>>>> 7d26580d
log            = "0.4"
notify         = "4.0.15"
pathbuftools   = "0.1.2"
pulldown-cmark = { version = "0.8.0", default-features = false, features = ["simd"] }
serde          = { version = "1.0", features = ["derive"] }
serde_json     = "1.0"
structopt      = { version = "0.3.11", default-features = false }
tempfile       = "3.1.0"
webkit2gtk     = "0.11.0"

[dev-dependencies]
claim = "0.4.0"<|MERGE_RESOLUTION|>--- conflicted
+++ resolved
@@ -15,21 +15,12 @@
 
 [dependencies]
 anyhow         = "1.0.26"
-<<<<<<< HEAD
-directories    = "2.0.2"
-env_logger     = "0.7.1"
-gdk            = "0.10"
-gio            = "0.6"
-glib           = "0.7"
-gtk            = { version = "0.6.0", features = ["v3_16"] }
-=======
-dirs           = "3.0.1"
+directories    = "3.0.1"
 env_logger     = { version = "0.8.2", default-features = false }
 gdk            = "0.13.2"
 gio            = "0.9.1"
 glib           = "0.10.3"
 gtk            = { version = "0.9.0", features = ["v3_16"] }
->>>>>>> 7d26580d
 log            = "0.4"
 notify         = "4.0.15"
 pathbuftools   = "0.1.2"
